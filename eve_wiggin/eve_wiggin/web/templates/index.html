--- conflicted
+++ resolved
@@ -151,8 +151,7 @@
                                 </div>
                                 
                                 <!-- Graph container -->
-<<<<<<< HEAD
-                                <div id="graph-container" style="height: 1200px; border: 1px solid #ddd; border-radius: 4px;"></div>
+                                <div id="graph-container" style="height: 1600px; border: 1px solid #ddd; border-radius: 4px;"></div>
                                 
                                 <!-- Node info card (tooltip) -->
                                 <div id="node-info-card" class="card" style="display: none; position: absolute; width: 300px; z-index: 1000; box-shadow: 0 4px 8px rgba(0,0,0,0.2);">
@@ -163,9 +162,6 @@
                                         <div id="node-info-content"></div>
                                     </div>
                                 </div>
-=======
-                                <div id="graph-container" style="height: 1600px; border: 1px solid #ddd; border-radius: 4px;"></div>
->>>>>>> 7e39d44e
                                 
                                 <!-- Graph legend -->
                                 <div class="card mt-3">
